--- conflicted
+++ resolved
@@ -35,11 +35,6 @@
   max_input_tokens?: number;
   max_output_tokens?: number;
   supported_openai_params?: string[];
-<<<<<<< HEAD
-
-  // Add other properties if needed
-=======
->>>>>>> 4b0a8ff1
 }
 
 const ModelHub: React.FC<ModelHubProps> = ({
@@ -124,61 +119,6 @@
 
   return (
     <div>
-<<<<<<< HEAD
-      <div className="w-full m-2 mt-2 p-8">
-        <div className="relative w-full"></div>
-
-        <div className="flex items-center">
-          <Title className="ml-8 text-center ">Model Hub</Title>
-          <Button className="ml-4">
-            <a href="https://forms.gle/W3U4PZpJGFHWtHyA9" target="_blank">
-              ✨ Make Public
-            </a>
-          </Button>
-        </div>
-
-        <div className="grid grid-cols-2 gap-6 sm:grid-cols-3 lg:grid-cols-4 pr-5">
-          {modelHubData &&
-            modelHubData.map((model: ModelInfo) => (
-              <Card key={model.model_group} className="mt-5 mx-8">
-                <pre className="flex justify-between">
-                  <Title>{model.model_group}</Title>
-                  <Tooltip title={model.model_group}>
-                    <CopyOutlined
-                      onClick={() => copyToClipboard(model.model_group)}
-                      style={{ cursor: "pointer", marginRight: "10px" }}
-                    />
-                  </Tooltip>
-                </pre>
-                <div className="my-5">
-                  <Text>Mode: {model.mode}</Text>
-                  <Text>
-                    Supports Function Calling:{" "}
-                    {model?.supports_function_calling == true ? "Yes" : "No"}
-                  </Text>
-                  <Text>
-                    Supports Vision:{" "}
-                    {model?.supports_vision == true ? "Yes" : "No"}
-                  </Text>
-                  <Text>
-                    Max Input Tokens:{" "}
-                    {model?.max_input_tokens ? model?.max_input_tokens : "N/A"}
-                  </Text>
-                  <Text>
-                    Max Output Tokens:{" "}
-                    {model?.max_output_tokens
-                      ? model?.max_output_tokens
-                      : "N/A"}
-                  </Text>
-                </div>
-                <div style={{ marginTop: "auto", textAlign: "right" }}>
-                  <a
-                    href="#"
-                    onClick={() => showModal(model)}
-                    style={{ color: "#1890ff", fontSize: "smaller" }}
-                  >
-                    View more <RightOutlined />
-=======
       {(publicPage && publicPageAllowed) || publicPage == false ? (
         <div className="w-full m-2 mt-2 p-8">
           <div className="relative w-full"></div>
@@ -196,7 +136,6 @@
                 <Button className="ml-4">
                   <a href="https://forms.gle/W3U4PZpJGFHWtHyA9" target="_blank">
                     ✨ Make Public
->>>>>>> 4b0a8ff1
                   </a>
                 </Button>
               )
@@ -269,8 +208,6 @@
       )}
 
       <Modal
-<<<<<<< HEAD
-=======
         title={"Public Model Hub"}
         width={600}
         visible={isPublicPageModalVisible}
@@ -289,7 +226,6 @@
         </div>
       </Modal>
       <Modal
->>>>>>> 4b0a8ff1
         title={
           selectedModel && selectedModel.model_group
             ? selectedModel.model_group
