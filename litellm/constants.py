--- conflicted
+++ resolved
@@ -279,12 +279,9 @@
     "dashscope",
     "moonshot",
     "v0",
-<<<<<<< HEAD
     "heroku",
-=======
     "morph",
     "lambda_ai",
->>>>>>> e5d68e52
 ]
 
 LITELLM_EMBEDDING_PROVIDERS_SUPPORTING_INPUT_ARRAY_OF_TOKENS = [
