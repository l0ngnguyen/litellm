<<<<<<< HEAD
import os
import json
from enum import Enum
import requests  # type: ignore
import time
from typing import Callable, Optional, List, Sequence, Any, Union, Dict
from litellm.utils import (
    ModelResponse,
    Choices,
    Delta,
    Usage,
    map_finish_reason,
    CustomStreamWrapper,
    Message,
    EmbeddingResponse,
)
import litellm
from .prompt_templates.factory import prompt_factory, custom_prompt
from litellm.llms.custom_httpx.http_handler import AsyncHTTPHandler, HTTPHandler
from .base import BaseLLM
import httpx  # type: ignore
=======
import copy
import json
import os
import time
import types
from enum import Enum
from typing import Callable, List, Optional

import httpx  # type: ignore
import requests  # type: ignore

import litellm
from litellm.llms.custom_httpx.http_handler import AsyncHTTPHandler

from .base import BaseLLM
from .prompt_templates.factory import custom_prompt, prompt_factory
>>>>>>> 2ad1c045


class TritonError(Exception):
    def __init__(self, status_code: int, message: str) -> None:
        self.status_code = status_code
        self.message = message
        self.request = httpx.Request(
            method="POST",
            url="https://api.anthropic.com/v1/messages",  # using anthropic api base since httpx requires a url
        )
        self.response = httpx.Response(status_code=status_code, request=self.request)
        super().__init__(
            self.message
        )  # Call the base class constructor with the parameters it needs


class TritonChatCompletion(BaseLLM):
    def __init__(self) -> None:
        super().__init__()

    async def aembedding(
        self,
        data: dict,
        model_response: litellm.utils.EmbeddingResponse,
        api_base: str,
        logging_obj=None,
        api_key: Optional[str] = None,
    ) -> EmbeddingResponse:
        async_handler = AsyncHTTPHandler(
            timeout=httpx.Timeout(timeout=600.0, connect=5.0)
        )

        response = await async_handler.post(url=api_base, data=json.dumps(data))

        if response.status_code != 200:
            raise TritonError(status_code=response.status_code, message=response.text)

        _text_response = response.text

        logging_obj.post_call(original_response=_text_response)

        _json_response = response.json()
        _embedding_output = []

        _outputs = _json_response["outputs"]
<<<<<<< HEAD
        _output_data = [output["data"] for output in _outputs]
        _embedding_output = {
            "object": "embedding",
            "index": 0,
            "embedding": _output_data,
        }
=======
        for output in _outputs:
            _shape = output["shape"]
            _data = output["data"]
            _split_output_data = self.split_embedding_by_shape(_data, _shape)

            for idx, embedding in enumerate(_split_output_data):
                _embedding_output.append(
                    {
                        "object": "embedding",
                        "index": idx,
                        "embedding": embedding,
                    }
                )
>>>>>>> 2ad1c045

        model_response.model = _json_response.get("model_name", "None")
        model_response.data = _embedding_output

        return model_response

    async def embedding(
        self,
        model: str,
        input: List[str],
        timeout: float,
        api_base: str,
        model_response: litellm.utils.EmbeddingResponse,
        api_key: Optional[str] = None,
        logging_obj=None,
        optional_params=None,
        client=None,
        aembedding: bool = False,
    ) -> EmbeddingResponse:
        data_for_triton = {
            "inputs": [
                {
                    "name": "input_text",
<<<<<<< HEAD
                    "shape": [len(input)],  # size of the input data
=======
                    "shape": [len(input)],
>>>>>>> 2ad1c045
                    "datatype": "BYTES",
                    "data": input,
                }
            ]
        }

        curl_string = f"curl {api_base} -X POST -H 'Content-Type: application/json' -d '{data_for_triton}'"

        logging_obj.pre_call(
            input="",
            api_key=None,
            additional_args={
                "complete_input_dict": optional_params,
                "request_str": curl_string,
            },
        )

        if aembedding:
            response = await self.aembedding(
                data=data_for_triton,
                model_response=model_response,
                logging_obj=logging_obj,
                api_base=api_base,
                api_key=api_key,
            )
            return response
        else:
            raise Exception(
                "Only async embedding supported for triton, please use litellm.aembedding() for now"
            )
<<<<<<< HEAD

    def completion(
        self,
        model: str,
        messages: List[dict],
        timeout: float,
        api_base: str,
        model_response: ModelResponse,
        api_key: Optional[str] = None,
        logging_obj=None,
        optional_params=None,
        client=None,
        stream: bool = False,
        acompletion: bool = False,
    ) -> ModelResponse:
        type_of_model = ""
        optional_params.pop("stream", False)
        if api_base.endswith("generate"):  ### This is a trtllm model
            text_input = messages[0]["content"]
            data_for_triton: Dict[str, Any] = {
                "text_input": prompt_factory(model=model, messages=messages),
                "parameters": {
                    "max_tokens": int(optional_params.get("max_tokens", 2000)),
                    "bad_words": [""],
                    "stop_words": [""],
                },
                "stream": bool(stream),
            }
            data_for_triton["parameters"].update(optional_params)
            type_of_model = "trtllm"

        elif api_base.endswith(
            "infer"
        ):  ### This is an infer model with a custom model on triton
            text_input = messages[0]["content"]
            data_for_triton = {
                "inputs": [
                    {
                        "name": "text_input",
                        "shape": [1],
                        "datatype": "BYTES",
                        "data": [text_input],
                    }
                ]
            }

            for k, v in optional_params.items():
                if not (k == "stream" or k == "max_retries"):
                    datatype = "INT32" if isinstance(v, int) else "BYTES"
                    datatype = "FP32" if isinstance(v, float) else datatype
                    data_for_triton["inputs"].append(
                        {"name": k, "shape": [1], "datatype": datatype, "data": [v]}
                    )

            if "max_tokens" not in optional_params:
                data_for_triton["inputs"].append(
                    {
                        "name": "max_tokens",
                        "shape": [1],
                        "datatype": "INT32",
                        "data": [20],
                    }
                )

            type_of_model = "infer"
        else:  ## Unknown model type passthrough
            data_for_triton = {
                "inputs": [
                    {
                        "name": "text_input",
                        "shape": [1],
                        "datatype": "BYTES",
                        "data": [messages[0]["content"]],
                    }
                ]
            }

        if logging_obj:
            logging_obj.pre_call(
                input=messages,
                api_key=api_key,
                additional_args={
                    "complete_input_dict": optional_params,
                    "api_base": api_base,
                    "http_client": client,
                },
            )

        headers = {"Content-Type": "application/json"}
        data_for_triton = json.dumps(data_for_triton)

        if acompletion:
            return self.acompletion(
                model,
                data_for_triton,
                headers=headers,
                logging_obj=logging_obj,
                api_base=api_base,
                stream=stream,
                model_response=model_response,
                type_of_model=type_of_model,
            )
        else:
            handler = HTTPHandler()
        if stream:
            return self._handle_stream(
                handler, api_base, data_for_triton, model, logging_obj
            )
        else:
            response = handler.post(url=api_base, data=data_for_triton, headers=headers)
            return self._handle_response(
                response, model_response, logging_obj, type_of_model=type_of_model
            )

    async def acompletion(
        self,
        model: str,
        data_for_triton,
        api_base,
        stream,
        logging_obj,
        headers,
        model_response,
        type_of_model,
    ) -> ModelResponse:
        handler = AsyncHTTPHandler()
        if stream:
            return self._ahandle_stream(
                handler, api_base, data_for_triton, model, logging_obj
            )
        else:
            response = await handler.post(
                url=api_base, data=data_for_triton, headers=headers
            )

            return self._handle_response(
                response, model_response, logging_obj, type_of_model=type_of_model
            )

    def _handle_stream(self, handler, api_base, data_for_triton, model, logging_obj):
        response = handler.post(
            url=api_base + "_stream", data=data_for_triton, stream=True
        )
        streamwrapper = litellm.CustomStreamWrapper(
            response.iter_lines(),
            model=model,
            custom_llm_provider="triton",
            logging_obj=logging_obj,
        )
        for chunk in streamwrapper:
            yield (chunk)

    async def _ahandle_stream(
        self, handler, api_base, data_for_triton, model, logging_obj
    ):
        response = await handler.post(
            url=api_base + "_stream", data=data_for_triton, stream=True
        )
        streamwrapper = litellm.CustomStreamWrapper(
            response.aiter_lines(),
            model=model,
            custom_llm_provider="triton",
            logging_obj=logging_obj,
        )
        async for chunk in streamwrapper:
            yield (chunk)

    def _handle_response(self, response, model_response, logging_obj, type_of_model):
        if logging_obj:
            logging_obj.post_call(original_response=response)

        if response.status_code != 200:
            raise TritonError(status_code=response.status_code, message=response.text)

        _json_response = response.json()
        model_response.model = _json_response.get("model_name", "None")
        if type_of_model == "trtllm":
            model_response.choices = [
                Choices(index=0, message=Message(content=_json_response["text_output"]))
            ]
        elif type_of_model == "infer":
            model_response.choices = [
                Choices(
                    index=0,
                    message=Message(content=_json_response["outputs"][0]["data"]),
                )
            ]
        else:
            model_response.choices = [
                Choices(index=0, message=Message(content=_json_response["outputs"]))
            ]
        return model_response
=======

    @staticmethod
    def split_embedding_by_shape(
        data: List[float], shape: List[int]
    ) -> List[List[float]]:
        if len(shape) != 2:
            raise ValueError("Shape must be of length 2.")
        embedding_size = shape[1]
        return [
            data[i * embedding_size : (i + 1) * embedding_size] for i in range(shape[0])
        ]
>>>>>>> 2ad1c045
<|MERGE_RESOLUTION|>--- conflicted
+++ resolved
@@ -1,4 +1,3 @@
-<<<<<<< HEAD
 import os
 import json
 from enum import Enum
@@ -20,24 +19,6 @@
 from litellm.llms.custom_httpx.http_handler import AsyncHTTPHandler, HTTPHandler
 from .base import BaseLLM
 import httpx  # type: ignore
-=======
-import copy
-import json
-import os
-import time
-import types
-from enum import Enum
-from typing import Callable, List, Optional
-
-import httpx  # type: ignore
-import requests  # type: ignore
-
-import litellm
-from litellm.llms.custom_httpx.http_handler import AsyncHTTPHandler
-
-from .base import BaseLLM
-from .prompt_templates.factory import custom_prompt, prompt_factory
->>>>>>> 2ad1c045
 
 
 class TritonError(Exception):
@@ -83,14 +64,6 @@
         _embedding_output = []
 
         _outputs = _json_response["outputs"]
-<<<<<<< HEAD
-        _output_data = [output["data"] for output in _outputs]
-        _embedding_output = {
-            "object": "embedding",
-            "index": 0,
-            "embedding": _output_data,
-        }
-=======
         for output in _outputs:
             _shape = output["shape"]
             _data = output["data"]
@@ -104,7 +77,6 @@
                         "embedding": embedding,
                     }
                 )
->>>>>>> 2ad1c045
 
         model_response.model = _json_response.get("model_name", "None")
         model_response.data = _embedding_output
@@ -128,11 +100,7 @@
             "inputs": [
                 {
                     "name": "input_text",
-<<<<<<< HEAD
-                    "shape": [len(input)],  # size of the input data
-=======
                     "shape": [len(input)],
->>>>>>> 2ad1c045
                     "datatype": "BYTES",
                     "data": input,
                 }
@@ -163,7 +131,6 @@
             raise Exception(
                 "Only async embedding supported for triton, please use litellm.aembedding() for now"
             )
-<<<<<<< HEAD
 
     def completion(
         self,
@@ -356,7 +323,6 @@
                 Choices(index=0, message=Message(content=_json_response["outputs"]))
             ]
         return model_response
-=======
 
     @staticmethod
     def split_embedding_by_shape(
@@ -367,5 +333,4 @@
         embedding_size = shape[1]
         return [
             data[i * embedding_size : (i + 1) * embedding_size] for i in range(shape[0])
-        ]
->>>>>>> 2ad1c045
+        ]