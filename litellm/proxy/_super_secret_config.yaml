--- conflicted
+++ resolved
@@ -67,11 +67,9 @@
 
 litellm_settings:
   success_callback: ["langfuse"]
-<<<<<<< HEAD
   cache: True
-=======
   failure_callback: ["langfuse"]
->>>>>>> 8d18583c
+
 
 general_settings:
   alerting: ["email"]
